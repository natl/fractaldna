--- conflicted
+++ resolved
@@ -554,13 +554,7 @@
 
 
 class TurnedSolenoid(Solenoid):
-<<<<<<< HEAD
     nhistones = int(Solenoid.nhistones/2**.5) - 1
-=======
-    nhistones = Solenoid.nhistones // 2 + 1
-    # check that the 2.3 in this line does not cause overlaps
-    zshift = (Solenoid.voxelheight - 2 * Histone.radius_histone)/nhistones/2.3
->>>>>>> 2dcac0a8
     box_width = Solenoid.voxelheight/2.
     strand_length = Solenoid.voxelheight/2**.5
     zshift = (strand_length - 3. * Histone.radius_histone)/nhistones
